--- conflicted
+++ resolved
@@ -9,13 +9,9 @@
  * Then, store will pass props to component to render.
  * This creates uni-directional flow from history->store->router->components.
  */
-<<<<<<< HEAD
+
 export class ConnectedRouter extends Component {
-  constructor(props) {
-=======
-class ConnectedRouter extends Component {
   constructor(props, context) {
->>>>>>> 79bccbfc
     super(props)
 
     this.inTimeTravelling = false
