{
  "name": "connected-react-router",
  "version": "2.0.0-alpha.1",
  "description": "A Redux binding for React Router v4",
  "main": "lib/index.js",
  "author": "Supasate Choochaisri",
  "license": "MIT",
  "files": [
    "*.md",
    "*.js",
    "lib"
  ],
  "scripts": {
    "build:commonjs": "BABEL_ENV=commonjs babel src --out-dir lib",
    "build": "npm run build:commonjs",
    "lint": "eslint .",
    "test": "jest --config ./.jestrc"
  },
  "dependencies": {
    "react-router": "^4.0.0-alpha"
  },
  "peerDependencies": {
    "react": "^15.0.0",
    "react-redux": "^4.4.6",
    "redux": "^3.6.0"
  },
  "devDependencies": {
    "babel-cli": "^6.18.0",
    "babel-core": "^6.20.0",
    "babel-eslint": "^7.1.1",
<<<<<<< HEAD
    "babel-loader": "^6.2.9",
    "babel-jest": "^17.0.2",
=======
>>>>>>> 0202ebab
    "babel-preset-es2015": "^6.18.0",
    "babel-preset-react": "^6.16.0",
    "babel-preset-stage-1": "^6.16.0",
    "eslint": "^3.12.0",
    "eslint-plugin-import": "^2.2.0",
    "eslint-plugin-react": "^6.8.0",
    "jest": "^17.0.2",
    "react": "^15.0.0",
    "react-redux": "^4.4.6",
    "redux": "^3.6.0"
  },
  "repository": {
    "type": "git",
    "url": "https://github.com/supasate/connected-react-router.git"
  },
  "bugs": {
    "url": "https://github.com/supasate/connected-react-router/issues"
  }
}<|MERGE_RESOLUTION|>--- conflicted
+++ resolved
@@ -28,11 +28,7 @@
     "babel-cli": "^6.18.0",
     "babel-core": "^6.20.0",
     "babel-eslint": "^7.1.1",
-<<<<<<< HEAD
-    "babel-loader": "^6.2.9",
     "babel-jest": "^17.0.2",
-=======
->>>>>>> 0202ebab
     "babel-preset-es2015": "^6.18.0",
     "babel-preset-react": "^6.16.0",
     "babel-preset-stage-1": "^6.16.0",
